--- conflicted
+++ resolved
@@ -1,7 +1,7 @@
 import unittest
 import simple_test
 import test_simulate
-import some_tests # change this name later
+
 
 class Test(unittest.TestCase):
     def test_test(self):
@@ -15,15 +15,8 @@
     def test_circuit_simulate(self):
         # test: Circult.simulate()
         self.assertTrue(test_simulate.test_simulate())
-<<<<<<< HEAD
-
-    def test_init_circuit(self):
-        self.assertTrue(some_tests.init_circuit())
-
-=======
         self.assertTrue(test_simulate.test_simulate_steps())
         
->>>>>>> 68a6bcd6
     
 if __name__ == '__main__':
-    unittest.main()
+    unittest.main()